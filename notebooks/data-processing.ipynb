--- conflicted
+++ resolved
@@ -2,13 +2,8 @@
  "cells": [
   {
    "cell_type": "code",
-<<<<<<< HEAD
-   "execution_count": 17,
-   "id": "f8b90abe",
-=======
    "execution_count": 1,
    "id": "19d6fa44",
->>>>>>> b0d9b455
    "metadata": {},
    "outputs": [],
    "source": [
@@ -38,11 +33,7 @@
   },
   {
    "cell_type": "markdown",
-<<<<<<< HEAD
-   "id": "af53a5a3",
-=======
    "id": "8826975e",
->>>>>>> b0d9b455
    "metadata": {},
    "source": [
     "## Train and Val"
@@ -50,13 +41,8 @@
   },
   {
    "cell_type": "code",
-<<<<<<< HEAD
-   "execution_count": 18,
-   "id": "3ff2280d",
-=======
    "execution_count": 2,
    "id": "7d6e9355",
->>>>>>> b0d9b455
    "metadata": {},
    "outputs": [],
    "source": [
@@ -65,22 +51,13 @@
   },
   {
    "cell_type": "code",
-<<<<<<< HEAD
-   "execution_count": 19,
-   "id": "e2d34b69",
-=======
    "execution_count": 3,
    "id": "617038f4",
->>>>>>> b0d9b455
    "metadata": {},
    "outputs": [],
    "source": [
     "args = {'tigge_dir':data_dir + f'tigge/32km/',\n",
-<<<<<<< HEAD
-    "    'tigge_vars':['total_precipitation_ens10', 'total_column_water_ens10', '2m_temperature', 'convective_available_potential_energy', 'convective_inhibition'],\n",
-=======
     "    'tigge_vars':['total_precipitation_ens10','total_column_water', '2m_temperature', 'convective_available_potential_energy', 'convective_inhibition'],\n",
->>>>>>> b0d9b455
     "    'mrms_dir':data_dir + f'mrms/4km/RadarOnly_QPE_06H/',\n",
     "    'rq_fn':data_dir + f'mrms/4km/RadarQuality.nc',\n",
     "#     'const_fn':data_dir + 'tigge/32km/constants.nc',\n",
@@ -91,15 +68,6 @@
     "#     'pure_sr_ratio':8, \n",
     "    'tp_log':0.01, \n",
     "    'scale':True,\n",
-<<<<<<< HEAD
-    "    'ensemble_mode':'random',\n",
-    "    'pad_tigge':15,\n",
-    "    'pad_tigge_channel': True,\n",
-    "    'idx_stride':1\n",
-    "    }\n",
-    "\n",
-    "dataset_name = 'ensemble_forecast_x10_log_trans_random_extra_vars_TCW-T-CAPE-CIN_broadfield_channel_padded_15'"
-=======
     "    'ensemble_mode':'stack_tp_only',\n",
     "    'pad_tigge':15,\n",
     "    'pad_tigge_channel': True, \n",
@@ -107,18 +75,12 @@
     "    }\n",
     "\n",
     "dataset_name = 'ensemble_tp_x10_stacked_log_trans_with_single_TCW_T_CAPE_CI_tp_padded_15_channel'"
->>>>>>> b0d9b455
-   ]
-  },
-  {
-   "cell_type": "code",
-<<<<<<< HEAD
-   "execution_count": 20,
-   "id": "4c7bc6f0",
-=======
+   ]
+  },
+  {
+   "cell_type": "code",
    "execution_count": 4,
    "id": "9732e0c8",
->>>>>>> b0d9b455
    "metadata": {},
    "outputs": [
     {
@@ -140,7 +102,67 @@
       "To avoid creating the large chunks, set the option\n",
       "    >>> with dask.config.set(**{'array.slicing.split_large_chunks': True}):\n",
       "    ...     array[indexer]\n",
-      "  return self.array[key]\n",
+      "  return self.array[key]\n"
+     ]
+    },
+    {
+     "name": "stdout",
+     "output_type": "stream",
+     "text": [
+      "Loading data\n"
+     ]
+    }
+   ],
+   "source": [
+    "ds_train = TiggeMRMSDataset(**args)"
+   ]
+  },
+  {
+   "cell_type": "code",
+   "execution_count": 5,
+   "id": "80c52ed9",
+   "metadata": {},
+   "outputs": [
+    {
+     "name": "stdout",
+     "output_type": "stream",
+     "text": [
+      "6748004\n"
+     ]
+    }
+   ],
+   "source": [
+    "print(len(ds_train))"
+   ]
+  },
+  {
+   "cell_type": "code",
+   "execution_count": 6,
+   "id": "a5cc365a",
+   "metadata": {},
+   "outputs": [],
+   "source": [
+    "pickle.dump(ds_train, open(data_dir + f\"saved_datasets/traindataset_{dataset_name}.pkl\", \"wb\"))\n",
+    "pickle.dump(args, open(data_dir + f\"saved_datasets/traindataset_{dataset_name}_args.pkl\", \"wb\"))"
+   ]
+  },
+  {
+   "cell_type": "code",
+   "execution_count": 7,
+   "id": "c732eddf",
+   "metadata": {},
+   "outputs": [
+    {
+     "name": "stdout",
+     "output_type": "stream",
+     "text": [
+      "setting nans in convective_inhibition to 0\n"
+     ]
+    },
+    {
+     "name": "stderr",
+     "output_type": "stream",
+     "text": [
       "/opt/conda/envs/ilan/lib/python3.9/site-packages/xarray/core/indexing.py:1379: PerformanceWarning: Slicing is producing a large chunk. To accept the large\n",
       "chunk and silence this warning, set the option\n",
       "    >>> with dask.config.set(**{'array.slicing.split_large_chunks': False}):\n",
@@ -156,105 +178,6 @@
      "name": "stdout",
      "output_type": "stream",
      "text": [
-      "setting nans in convective_inhibition to 0\n",
-      "Loading data\n"
-     ]
-    }
-   ],
-   "source": [
-    "ds_train = TiggeMRMSDataset(**args)"
-   ]
-  },
-  {
-   "cell_type": "code",
-<<<<<<< HEAD
-   "execution_count": 21,
-   "id": "a64ee84d",
-=======
-   "execution_count": 5,
-   "id": "80c52ed9",
->>>>>>> b0d9b455
-   "metadata": {},
-   "outputs": [
-    {
-     "name": "stdout",
-     "output_type": "stream",
-     "text": [
-<<<<<<< HEAD
-      "5827124\n"
-=======
-      "6748004\n"
->>>>>>> b0d9b455
-     ]
-    }
-   ],
-   "source": [
-    "print(len(ds_train))"
-   ]
-  },
-  {
-   "cell_type": "code",
-<<<<<<< HEAD
-   "execution_count": 22,
-   "id": "0e71bdd5",
-=======
-   "execution_count": 6,
-   "id": "a5cc365a",
->>>>>>> b0d9b455
-   "metadata": {},
-   "outputs": [],
-   "source": [
-    "pickle.dump(ds_train, open(data_dir + f\"saved_datasets/traindataset_{dataset_name}.pkl\", \"wb\"))\n",
-    "pickle.dump(args, open(data_dir + f\"saved_datasets/traindataset_{dataset_name}_args.pkl\", \"wb\"))"
-   ]
-  },
-  {
-   "cell_type": "code",
-<<<<<<< HEAD
-   "execution_count": 23,
-   "id": "7423b856",
-=======
-   "execution_count": 7,
-   "id": "c732eddf",
->>>>>>> b0d9b455
-   "metadata": {},
-   "outputs": [
-    {
-     "name": "stdout",
-     "output_type": "stream",
-     "text": [
-      "setting nans in convective_inhibition to 0\n"
-     ]
-    },
-    {
-     "name": "stderr",
-     "output_type": "stream",
-     "text": [
-      "/opt/conda/envs/ilan/lib/python3.9/site-packages/xarray/core/indexing.py:1379: PerformanceWarning: Slicing is producing a large chunk. To accept the large\n",
-      "chunk and silence this warning, set the option\n",
-      "    >>> with dask.config.set(**{'array.slicing.split_large_chunks': False}):\n",
-      "    ...     array[indexer]\n",
-      "\n",
-      "To avoid creating the large chunks, set the option\n",
-      "    >>> with dask.config.set(**{'array.slicing.split_large_chunks': True}):\n",
-      "    ...     array[indexer]\n",
-      "  return self.array[key]\n",
-      "/opt/conda/envs/ilan/lib/python3.9/site-packages/xarray/core/indexing.py:1379: PerformanceWarning: Slicing is producing a large chunk. To accept the large\n",
-      "chunk and silence this warning, set the option\n",
-      "    >>> with dask.config.set(**{'array.slicing.split_large_chunks': False}):\n",
-      "    ...     array[indexer]\n",
-      "\n",
-      "To avoid creating the large chunks, set the option\n",
-      "    >>> with dask.config.set(**{'array.slicing.split_large_chunks': True}):\n",
-      "    ...     array[indexer]\n",
-      "  return self.array[key]\n"
-     ]
-    },
-    {
-     "name": "stdout",
-     "output_type": "stream",
-     "text": [
-      "setting nans in convective_inhibition to 0\n",
       "Loading data\n"
      ]
     }
@@ -270,13 +193,8 @@
   },
   {
    "cell_type": "code",
-<<<<<<< HEAD
-   "execution_count": 24,
-   "id": "a679ad21",
-=======
    "execution_count": 8,
    "id": "ad946e2b",
->>>>>>> b0d9b455
    "metadata": {},
    "outputs": [],
    "source": [
@@ -286,13 +204,8 @@
   },
   {
    "cell_type": "code",
-<<<<<<< HEAD
-   "execution_count": 25,
-   "id": "29e84b38",
-=======
    "execution_count": 9,
    "id": "d85dcd83",
->>>>>>> b0d9b455
    "metadata": {},
    "outputs": [
     {
@@ -314,15 +227,6 @@
       "To avoid creating the large chunks, set the option\n",
       "    >>> with dask.config.set(**{'array.slicing.split_large_chunks': True}):\n",
       "    ...     array[indexer]\n",
-      "  return self.array[key]\n",
-      "/opt/conda/envs/ilan/lib/python3.9/site-packages/xarray/core/indexing.py:1379: PerformanceWarning: Slicing is producing a large chunk. To accept the large\n",
-      "chunk and silence this warning, set the option\n",
-      "    >>> with dask.config.set(**{'array.slicing.split_large_chunks': False}):\n",
-      "    ...     array[indexer]\n",
-      "\n",
-      "To avoid creating the large chunks, set the option\n",
-      "    >>> with dask.config.set(**{'array.slicing.split_large_chunks': True}):\n",
-      "    ...     array[indexer]\n",
       "  return self.array[key]\n"
      ]
     },
@@ -330,7 +234,6 @@
      "name": "stdout",
      "output_type": "stream",
      "text": [
-      "setting nans in convective_inhibition to 0\n",
       "Loading data\n"
      ]
     }
@@ -350,13 +253,8 @@
   },
   {
    "cell_type": "code",
-<<<<<<< HEAD
-   "execution_count": 26,
-   "id": "6303a790",
-=======
    "execution_count": 10,
    "id": "ef083f43",
->>>>>>> b0d9b455
    "metadata": {},
    "outputs": [],
    "source": [
@@ -367,22 +265,14 @@
   {
    "cell_type": "code",
    "execution_count": null,
-<<<<<<< HEAD
-   "id": "c04990e0",
-=======
    "id": "fb9cf01d",
->>>>>>> b0d9b455
    "metadata": {},
    "outputs": [],
    "source": []
   },
   {
    "cell_type": "markdown",
-<<<<<<< HEAD
-   "id": "db500660",
-=======
    "id": "b88d86c1",
->>>>>>> b0d9b455
    "metadata": {},
    "source": [
     "# Broad field of vision"
@@ -391,11 +281,7 @@
   {
    "cell_type": "code",
    "execution_count": 18,
-<<<<<<< HEAD
-   "id": "aae4e99c",
-=======
    "id": "8e111f59",
->>>>>>> b0d9b455
    "metadata": {},
    "outputs": [],
    "source": [
@@ -405,11 +291,7 @@
   {
    "cell_type": "code",
    "execution_count": 19,
-<<<<<<< HEAD
-   "id": "91411ffd",
-=======
    "id": "b6b8bfe7",
->>>>>>> b0d9b455
    "metadata": {},
    "outputs": [],
    "source": [
@@ -432,11 +314,7 @@
   {
    "cell_type": "code",
    "execution_count": 20,
-<<<<<<< HEAD
-   "id": "b28d2fd8",
-=======
    "id": "b6f52543",
->>>>>>> b0d9b455
    "metadata": {},
    "outputs": [
     {
@@ -484,11 +362,7 @@
   {
    "cell_type": "code",
    "execution_count": 21,
-<<<<<<< HEAD
-   "id": "4e1e5391",
-=======
    "id": "a9fcc1e6",
->>>>>>> b0d9b455
    "metadata": {},
    "outputs": [
     {
@@ -528,11 +402,7 @@
   {
    "cell_type": "code",
    "execution_count": 7,
-<<<<<<< HEAD
-   "id": "ead06f79",
-=======
    "id": "129a4248",
->>>>>>> b0d9b455
    "metadata": {},
    "outputs": [],
    "source": [
@@ -543,11 +413,7 @@
   {
    "cell_type": "code",
    "execution_count": null,
-<<<<<<< HEAD
-   "id": "1f29dfdd",
-=======
    "id": "4bc07518",
->>>>>>> b0d9b455
    "metadata": {},
    "outputs": [],
    "source": []
@@ -555,11 +421,7 @@
   {
    "cell_type": "code",
    "execution_count": 24,
-<<<<<<< HEAD
-   "id": "344c6298",
-=======
    "id": "b24d16b8",
->>>>>>> b0d9b455
    "metadata": {},
    "outputs": [],
    "source": [
@@ -570,11 +432,7 @@
   {
    "cell_type": "code",
    "execution_count": 25,
-<<<<<<< HEAD
-   "id": "4ba77561",
-=======
    "id": "ab418f29",
->>>>>>> b0d9b455
    "metadata": {},
    "outputs": [
     {
@@ -595,11 +453,7 @@
   {
    "cell_type": "code",
    "execution_count": 26,
-<<<<<<< HEAD
-   "id": "e95b144a",
-=======
    "id": "f1da8784",
->>>>>>> b0d9b455
    "metadata": {},
    "outputs": [],
    "source": [
@@ -612,22 +466,14 @@
   {
    "cell_type": "code",
    "execution_count": null,
-<<<<<<< HEAD
-   "id": "e0bc1832",
-=======
    "id": "b37c3b00",
->>>>>>> b0d9b455
    "metadata": {},
    "outputs": [],
    "source": []
   },
   {
    "cell_type": "markdown",
-<<<<<<< HEAD
-   "id": "c2830052",
-=======
    "id": "8b8240f8",
->>>>>>> b0d9b455
    "metadata": {},
    "source": [
     "## Test"
@@ -636,11 +482,7 @@
   {
    "cell_type": "code",
    "execution_count": 5,
-<<<<<<< HEAD
-   "id": "d2a55b37",
-=======
    "id": "8236fe6f",
->>>>>>> b0d9b455
    "metadata": {},
    "outputs": [],
    "source": [
@@ -650,11 +492,7 @@
   {
    "cell_type": "code",
    "execution_count": 6,
-<<<<<<< HEAD
-   "id": "7ca6f343",
-=======
    "id": "25e0caad",
->>>>>>> b0d9b455
    "metadata": {},
    "outputs": [
     {
@@ -702,11 +540,7 @@
   {
    "cell_type": "code",
    "execution_count": 7,
-<<<<<<< HEAD
-   "id": "5770cfed",
-=======
    "id": "de8bc11c",
->>>>>>> b0d9b455
    "metadata": {},
    "outputs": [],
    "source": [
@@ -719,71 +553,47 @@
   {
    "cell_type": "code",
    "execution_count": null,
-<<<<<<< HEAD
-   "id": "ed3394fe",
-=======
    "id": "e71f59a3",
->>>>>>> b0d9b455
-   "metadata": {},
-   "outputs": [],
-   "source": []
-  },
-  {
-   "cell_type": "code",
-   "execution_count": null,
-<<<<<<< HEAD
-   "id": "d554ef8f",
-=======
+   "metadata": {},
+   "outputs": [],
+   "source": []
+  },
+  {
+   "cell_type": "code",
+   "execution_count": null,
    "id": "a7c602e6",
->>>>>>> b0d9b455
-   "metadata": {},
-   "outputs": [],
-   "source": []
-  },
-  {
-   "cell_type": "code",
-   "execution_count": null,
-<<<<<<< HEAD
-   "id": "c74abc70",
-=======
+   "metadata": {},
+   "outputs": [],
+   "source": []
+  },
+  {
+   "cell_type": "code",
+   "execution_count": null,
    "id": "babd2bd7",
->>>>>>> b0d9b455
-   "metadata": {},
-   "outputs": [],
-   "source": []
-  },
-  {
-   "cell_type": "code",
-   "execution_count": null,
-<<<<<<< HEAD
-   "id": "ae835117",
-=======
+   "metadata": {},
+   "outputs": [],
+   "source": []
+  },
+  {
+   "cell_type": "code",
+   "execution_count": null,
    "id": "0b32632e",
->>>>>>> b0d9b455
-   "metadata": {},
-   "outputs": [],
-   "source": []
-  },
-  {
-   "cell_type": "code",
-   "execution_count": null,
-<<<<<<< HEAD
-   "id": "85ff32ba",
-=======
+   "metadata": {},
+   "outputs": [],
+   "source": []
+  },
+  {
+   "cell_type": "code",
+   "execution_count": null,
    "id": "b270e776",
->>>>>>> b0d9b455
-   "metadata": {},
-   "outputs": [],
-   "source": []
-  },
-  {
-   "cell_type": "code",
-   "execution_count": null,
-<<<<<<< HEAD
-   "id": "a3d20cea",
-=======
+   "metadata": {},
+   "outputs": [],
+   "source": []
+  },
+  {
+   "cell_type": "code",
+   "execution_count": null,
    "id": "55b398ac",
->>>>>>> b0d9b455
    "metadata": {},
    "outputs": [],
    "source": []
@@ -791,11 +601,7 @@
   {
    "cell_type": "code",
    "execution_count": 17,
-<<<<<<< HEAD
-   "id": "ab38c0b1",
-=======
    "id": "421d8074",
->>>>>>> b0d9b455
    "metadata": {},
    "outputs": [
     {
@@ -817,11 +623,7 @@
   {
    "cell_type": "code",
    "execution_count": 19,
-<<<<<<< HEAD
-   "id": "b935a2e4",
-=======
    "id": "98fa82c6",
->>>>>>> b0d9b455
    "metadata": {},
    "outputs": [],
    "source": [
@@ -831,23 +633,15 @@
   {
    "cell_type": "code",
    "execution_count": null,
-<<<<<<< HEAD
-   "id": "e9187370",
-=======
    "id": "4593c222",
->>>>>>> b0d9b455
-   "metadata": {},
-   "outputs": [],
-   "source": []
-  },
-  {
-   "cell_type": "code",
-   "execution_count": null,
-<<<<<<< HEAD
-   "id": "ef5a1ed8",
-=======
+   "metadata": {},
+   "outputs": [],
+   "source": []
+  },
+  {
+   "cell_type": "code",
+   "execution_count": null,
    "id": "f0ddd2c4",
->>>>>>> b0d9b455
    "metadata": {},
    "outputs": [],
    "source": []
@@ -855,11 +649,7 @@
   {
    "cell_type": "code",
    "execution_count": 14,
-<<<<<<< HEAD
-   "id": "beacdc16",
-=======
    "id": "9ade21ae",
->>>>>>> b0d9b455
    "metadata": {},
    "outputs": [],
    "source": [
@@ -870,11 +660,7 @@
   {
    "cell_type": "code",
    "execution_count": 15,
-<<<<<<< HEAD
-   "id": "015b22fe",
-=======
    "id": "e2c7a37a",
->>>>>>> b0d9b455
    "metadata": {},
    "outputs": [
     {
@@ -895,11 +681,7 @@
   {
    "cell_type": "code",
    "execution_count": 6,
-<<<<<<< HEAD
-   "id": "b22d5460",
-=======
    "id": "ae61fbbe",
->>>>>>> b0d9b455
    "metadata": {},
    "outputs": [
     {
@@ -920,11 +702,7 @@
   {
    "cell_type": "code",
    "execution_count": 5,
-<<<<<<< HEAD
-   "id": "4b7455d5",
-=======
    "id": "d93ae22f",
->>>>>>> b0d9b455
    "metadata": {},
    "outputs": [],
    "source": [
@@ -934,11 +712,7 @@
   {
    "cell_type": "code",
    "execution_count": 6,
-<<<<<<< HEAD
-   "id": "113484e5",
-=======
    "id": "e4cddfbf",
->>>>>>> b0d9b455
    "metadata": {},
    "outputs": [
     {
@@ -978,11 +752,7 @@
   {
    "cell_type": "code",
    "execution_count": null,
-<<<<<<< HEAD
-   "id": "8813ac48",
-=======
    "id": "314c5843",
->>>>>>> b0d9b455
    "metadata": {},
    "outputs": [],
    "source": []
@@ -990,9 +760,9 @@
  ],
  "metadata": {
   "environment": {
-   "name": "tf2-gpu.2-3.m74",
+   "name": "common-cu110.m78",
    "type": "gcloud",
-   "uri": "gcr.io/deeplearning-platform-release/tf2-gpu.2-3:m74"
+   "uri": "gcr.io/deeplearning-platform-release/base-cu110:m78"
   },
   "kernelspec": {
    "display_name": "Python [conda env:ilan]",
