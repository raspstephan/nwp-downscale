--- conflicted
+++ resolved
@@ -3,11 +3,7 @@
   {
    "cell_type": "code",
    "execution_count": 1,
-<<<<<<< HEAD
    "id": "actual-resistance",
-=======
-   "id": "burning-emergency",
->>>>>>> dfc38311
    "metadata": {},
    "outputs": [],
    "source": [
@@ -36,11 +32,7 @@
   },
   {
    "cell_type": "markdown",
-<<<<<<< HEAD
    "id": "gorgeous-hospital",
-=======
-   "id": "everyday-papua",
->>>>>>> dfc38311
    "metadata": {},
    "source": [
     "## Train and Val"
@@ -49,11 +41,7 @@
   {
    "cell_type": "code",
    "execution_count": 2,
-<<<<<<< HEAD
    "id": "referenced-balloon",
-=======
-   "id": "sized-birthday",
->>>>>>> dfc38311
    "metadata": {},
    "outputs": [],
    "source": [
@@ -63,11 +51,7 @@
   {
    "cell_type": "code",
    "execution_count": 3,
-<<<<<<< HEAD
    "id": "informed-maldives",
-=======
-   "id": "median-conditions",
->>>>>>> dfc38311
    "metadata": {},
    "outputs": [
     {
@@ -111,13 +95,8 @@
   },
   {
    "cell_type": "code",
-<<<<<<< HEAD
    "execution_count": 4,
    "id": "loved-facial",
-=======
-   "execution_count": 11,
-   "id": "provincial-jonathan",
->>>>>>> dfc38311
    "metadata": {},
    "outputs": [
     {
@@ -163,13 +142,8 @@
   },
   {
    "cell_type": "code",
-<<<<<<< HEAD
    "execution_count": 5,
    "id": "driving-mining",
-=======
-   "execution_count": 12,
-   "id": "middle-billion",
->>>>>>> dfc38311
    "metadata": {},
    "outputs": [],
    "source": [
@@ -179,13 +153,8 @@
   },
   {
    "cell_type": "code",
-<<<<<<< HEAD
    "execution_count": 6,
    "id": "incorporated-genetics",
-=======
-   "execution_count": 13,
-   "id": "minor-repeat",
->>>>>>> dfc38311
    "metadata": {},
    "outputs": [],
    "source": [
@@ -195,13 +164,8 @@
   },
   {
    "cell_type": "code",
-<<<<<<< HEAD
    "execution_count": 6,
    "id": "alert-knitting",
-=======
-   "execution_count": 14,
-   "id": "monthly-short",
->>>>>>> dfc38311
    "metadata": {},
    "outputs": [
     {
@@ -221,7 +185,6 @@
   },
   {
    "cell_type": "code",
-<<<<<<< HEAD
    "execution_count": 7,
    "id": "scenic-cancellation",
    "metadata": {},
@@ -232,26 +195,11 @@
     "pickle.dump(dl_valid, open(DATADRIVE+\"saved_datasets/validloader_ensemble_forecast_x10_log_trans_full.pkl\", \"wb\"))\n",
     "# pickle.dump(ds_train, open(DATADRIVE+\"saved_datasets/traindataset_ensemble_forecast_x10_log_trans_full.pkl\", \"wb\"))\n",
     "pickle.dump(ds_valid, open(DATADRIVE+\"saved_datasets/validdataset_ensemble_forecast_x10_log_trans_full.pkl\", \"wb\"))"
-=======
-   "execution_count": 15,
-   "id": "sublime-matter",
-   "metadata": {},
-   "outputs": [],
-   "source": [
-    "pickle.dump(dl_train, open(DATADRIVE+\"saved_datasets/trainloader_single_forecast_only_log_trans_full.pkl\", \"wb\"))\n",
-    "pickle.dump(dl_valid, open(DATADRIVE+\"saved_datasets/validloader_single_forecast_only_log_trans_full.pkl\", \"wb\"))\n",
-    "pickle.dump(ds_train, open(DATADRIVE+\"saved_datasets/traindataset_single_forecast_only_log_trans_full.pkl\", \"wb\"))\n",
-    "pickle.dump(ds_valid, open(DATADRIVE+\"saved_datasets/validdataset_single_forecast_only_log_trans_full.pkl\", \"wb\"))"
->>>>>>> dfc38311
    ]
   },
   {
    "cell_type": "markdown",
-<<<<<<< HEAD
    "id": "black-acceptance",
-=======
-   "id": "short-cream",
->>>>>>> dfc38311
    "metadata": {},
    "source": [
     "# Broad field of vision"
@@ -259,13 +207,8 @@
   },
   {
    "cell_type": "code",
-<<<<<<< HEAD
    "execution_count": 18,
    "id": "focal-tyler",
-=======
-   "execution_count": 2,
-   "id": "filled-turner",
->>>>>>> dfc38311
    "metadata": {},
    "outputs": [],
    "source": [
@@ -274,13 +217,8 @@
   },
   {
    "cell_type": "code",
-<<<<<<< HEAD
    "execution_count": 19,
    "id": "social-inspector",
-=======
-   "execution_count": null,
-   "id": "endangered-costume",
->>>>>>> dfc38311
    "metadata": {},
    "outputs": [],
    "source": [
@@ -302,13 +240,8 @@
   },
   {
    "cell_type": "code",
-<<<<<<< HEAD
    "execution_count": 20,
    "id": "pending-traffic",
-=======
-   "execution_count": 5,
-   "id": "spare-upper",
->>>>>>> dfc38311
    "metadata": {},
    "outputs": [
     {
@@ -355,13 +288,8 @@
   },
   {
    "cell_type": "code",
-<<<<<<< HEAD
    "execution_count": 21,
    "id": "governmental-trademark",
-=======
-   "execution_count": 6,
-   "id": "grateful-islam",
->>>>>>> dfc38311
    "metadata": {},
    "outputs": [
     {
@@ -400,114 +328,8 @@
   },
   {
    "cell_type": "code",
-<<<<<<< HEAD
-   "execution_count": 19,
-   "id": "usual-malpractice",
-   "metadata": {},
-   "outputs": [],
-   "source": [
-    "class debugDS(TiggeMRMSDataset):\n",
-    "    def __init_(self, tigge_dir, tigge_vars, mrms_dir, lead_time=12, patch_size=512, rq_fn=None, \n",
-    "                 const_fn=None, const_vars=None, scale=True, data_period=None, first_days=None,\n",
-    "                 val_days=None, split=None, mins=None, maxs=None, pad_tigge=0, tp_log=None,\n",
-    "                 cat_bins=None, pure_sr_ratio=None, dropna=True):\n",
-    "        super(self, tigge_dir, tigge_vars, mrms_dir, lead_time, patch_size, rq_fn, \n",
-    "                 const_fn, const_vars, scale, data_period, first_days,\n",
-    "                 val_days, split, mins, maxs, pad_tigge, tp_log,\n",
-    "                 cat_bins, pure_sr_ratio, dropna)\n",
-    "        \n",
-    "    def compute_weights(self, min_weight=0.02, max_weight=0.4, threshold=0.025, exp=4, \n",
-    "                        compute_on_X=False):\n",
-    "        \"\"\"\n",
-    "        Compute sampling weights for each sample. WEight is simply the mean precip\n",
-    "        value of the target, clipped.\n",
-    "        This can then be used in torch.utils.data.WeightedRandomSampler, for example.\n",
-    "        \"\"\"\n",
-    "        # Get the mean precipitation from MRMS for each sample\n",
-    "        # mean_precip = []\n",
-    "        # for idx in range(len(self.idxs)):\n",
-    "        #     X, y = self.__getitem__(idx, no_cat=True)\n",
-    "        #     mean_precip.append(y.mean())\n",
-    "        # weights = np.clip(mean_precip, 0.01, 0.1)\n",
-    "\n",
-    "        if self.tp_log: threshold = log_trans(threshold, self.tp_log)\n",
-    "\n",
-    "        coverage = []\n",
-    "        for idx in range(len(self.idxs)):\n",
-    "            X, y = self.__getitem__(idx, no_cat=True)\n",
-    "            print(y)\n",
-    "            if compute_on_X: y = X\n",
-    "            y = y > threshold\n",
-    "            coverage.append(y.mean())\n",
-    "        scale = max_weight - min_weight\n",
-    "        x = 1-(np.array(coverage)-1)**exp\n",
-    "        weights = min_weight + x * scale\n",
-    "\n",
-    "\n",
-    "        # # Compute histogram\n",
-    "        # bin_weight = np.histogram(coverage, bins=bins)[0]\n",
-    "        # # Weight for each bin is simply the inverse frequency.\n",
-    "        # bin_weight = 1 / np.maximum(bin_weight, 1)\n",
-    "        # # Get weight for each sample\n",
-    "        # bin_idxs = np.digitize(coverage, bins) - 1\n",
-    "        # weights = bin_weight[bin_idxs]\n",
-    "        return weights"
-   ]
-  },
-  {
-   "cell_type": "code",
-   "execution_count": 21,
-   "id": "capital-employment",
-   "metadata": {},
-   "outputs": [
-    {
-     "name": "stderr",
-     "output_type": "stream",
-     "text": [
-      "/anaconda/envs/ilan/lib/python3.9/site-packages/xarray/core/indexing.py:1379: PerformanceWarning: Slicing is producing a large chunk. To accept the large\n",
-      "chunk and silence this warning, set the option\n",
-      "    >>> with dask.config.set(**{'array.slicing.split_large_chunks': False}):\n",
-      "    ...     array[indexer]\n",
-      "\n",
-      "To avoid creating the large chunks, set the option\n",
-      "    >>> with dask.config.set(**{'array.slicing.split_large_chunks': True}):\n",
-      "    ...     array[indexer]\n",
-      "  return self.array[key]\n"
-     ]
-    },
-    {
-     "name": "stdout",
-     "output_type": "stream",
-     "text": [
-      "Loading data\n"
-     ]
-    }
-   ],
-   "source": [
-    "ds_train = debugDS(\n",
-    "    tigge_dir=f'{DATADRIVE}/tigge/32km/',\n",
-    "    tigge_vars=['total_precipitation'],\n",
-    "    mrms_dir=f'{DATADRIVE}/mrms/4km/RadarOnly_QPE_06H/',\n",
-    "    rq_fn=f'{DATADRIVE}/mrms/4km/RadarQuality.nc',\n",
-    "#     const_fn='/datadrive/tigge/32km/constants.nc',\n",
-    "#     const_vars=['orog', 'lsm'],\n",
-    "    data_period=('2018-01', '2018-02'),\n",
-    "    val_days=5,\n",
-    "    split='train',\n",
-    "    pure_sr_ratio=None, \n",
-    "    tp_log=0.01, \n",
-    "    pad_tigge=24\n",
-    ")"
-   ]
-  },
-  {
-   "cell_type": "code",
-   "execution_count": 23,
-   "id": "collect-roman",
-=======
    "execution_count": 7,
    "id": "reasonable-multimedia",
->>>>>>> dfc38311
    "metadata": {},
    "outputs": [],
    "source": [
@@ -518,24 +340,15 @@
   {
    "cell_type": "code",
    "execution_count": null,
-<<<<<<< HEAD
    "id": "historical-peripheral",
-=======
-   "id": "planned-portland",
->>>>>>> dfc38311
    "metadata": {},
    "outputs": [],
    "source": []
   },
   {
    "cell_type": "code",
-<<<<<<< HEAD
    "execution_count": 24,
    "id": "alpine-demographic",
-=======
-   "execution_count": 8,
-   "id": "terminal-disco",
->>>>>>> dfc38311
    "metadata": {},
    "outputs": [],
    "source": [
@@ -545,13 +358,8 @@
   },
   {
    "cell_type": "code",
-<<<<<<< HEAD
    "execution_count": 25,
    "id": "equivalent-crystal",
-=======
-   "execution_count": 9,
-   "id": "cleared-split",
->>>>>>> dfc38311
    "metadata": {},
    "outputs": [
     {
@@ -571,13 +379,8 @@
   },
   {
    "cell_type": "code",
-<<<<<<< HEAD
    "execution_count": 26,
    "id": "veterinary-panel",
-=======
-   "execution_count": 10,
-   "id": "finished-captain",
->>>>>>> dfc38311
    "metadata": {},
    "outputs": [],
    "source": [
@@ -590,22 +393,14 @@
   {
    "cell_type": "code",
    "execution_count": null,
-<<<<<<< HEAD
    "id": "experimental-plate",
-=======
-   "id": "comfortable-luther",
->>>>>>> dfc38311
    "metadata": {},
    "outputs": [],
    "source": []
   },
   {
    "cell_type": "markdown",
-<<<<<<< HEAD
    "id": "second-confusion",
-=======
-   "id": "massive-convenience",
->>>>>>> dfc38311
    "metadata": {},
    "source": [
     "## Test"
@@ -613,13 +408,8 @@
   },
   {
    "cell_type": "code",
-<<<<<<< HEAD
    "execution_count": 8,
    "id": "incomplete-specification",
-=======
-   "execution_count": 4,
-   "id": "sensitive-drawing",
->>>>>>> dfc38311
    "metadata": {},
    "outputs": [
     {
@@ -664,13 +454,8 @@
   },
   {
    "cell_type": "code",
-<<<<<<< HEAD
    "execution_count": 9,
    "id": "educational-fleet",
-=======
-   "execution_count": 7,
-   "id": "phantom-european",
->>>>>>> dfc38311
    "metadata": {},
    "outputs": [],
    "source": [
@@ -688,11 +473,7 @@
   {
    "cell_type": "code",
    "execution_count": null,
-<<<<<<< HEAD
    "id": "civilian-heath",
-=======
-   "id": "lyric-officer",
->>>>>>> dfc38311
    "metadata": {},
    "outputs": [],
    "source": []
