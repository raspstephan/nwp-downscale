--- conflicted
+++ resolved
@@ -200,15 +200,9 @@
     def _add_const(self, X, lat_slice, lon_slice):
         """Add constants to X"""
         Xs = [X]
-<<<<<<< HEAD
         Xs.append(self.const.isel(
-            lat=slice(lat_idx * self.patch_tigge, (lat_idx+1) * self.patch_tigge + self.pad_tigge*2),
-            lon=slice(lon_idx * self.patch_tigge, (lon_idx+1) * self.patch_tigge + self.pad_tigge*2)
-=======
-        Xs.append(self.const[self.const_vars].to_array().isel(
             lat=lat_slice,
             lon=lon_slice
->>>>>>> 8b5f3acd
         ))
         return np.concatenate(Xs)
     
